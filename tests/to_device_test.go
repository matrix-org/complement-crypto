package tests

import (
	"fmt"
	"net/http"
	"testing"
	"time"

	"github.com/matrix-org/complement-crypto/internal/api"
	"github.com/matrix-org/complement-crypto/internal/cc"
	"github.com/matrix-org/complement-crypto/internal/deploy"
	"github.com/matrix-org/complement/helpers"
	"github.com/matrix-org/complement/must"
	"github.com/tidwall/gjson"
)

// Test that if a client is unable to call /sendToDevice, it retries.
func TestClientRetriesSendToDevice(t *testing.T) {
	Instance().ClientTypeMatrix(t, func(t *testing.T, clientTypeA, clientTypeB api.ClientType) {
		tc := Instance().CreateTestContext(t, clientTypeA, clientTypeB)
		roomID := tc.CreateNewEncryptedRoom(t, tc.Alice, cc.EncRoomOptions.PresetPublicChat())
		tc.Bob.MustJoinRoom(t, roomID, []string{clientTypeA.HS})
		tc.WithAliceAndBobSyncing(t, func(alice, bob api.Client) {
			// lets device keys be exchanged
			time.Sleep(time.Second)

			wantMsgBody := "Hello world!"
			waiter := bob.WaitUntilEventInRoom(t, roomID, api.CheckEventHasBody(wantMsgBody))

			var evID string
			var err error
			// now gateway timeout the /sendToDevice endpoint
			tc.Deployment.WithMITMOptions(t, map[string]interface{}{
				"statuscode": map[string]interface{}{
					"return_status": http.StatusGatewayTimeout,
					"filter":        "~u .*\\/sendToDevice.*",
				},
			}, func() {
				evID, err = alice.TrySendMessage(t, roomID, wantMsgBody)
				if err != nil {
					// we allow clients to fail the send if they cannot call /sendToDevice
					t.Logf("TrySendMessage: %s", err)
				}
				if evID != "" {
					t.Logf("TrySendMessage: => %s", evID)
				}
			})

			if err != nil {
				// retry now we have connectivity
				evID = alice.SendMessage(t, roomID, wantMsgBody)
			}

			// Bob receives the message
			t.Logf("bob (%s) waiting for event %s", bob.Type(), evID)
			waiter.Waitf(t, 5*time.Second, "bob did not see event with body '%s'", wantMsgBody)
		})
	})
}

// Regression test for https://github.com/vector-im/element-web/issues/23113
// "If you restart (e.g. upgrade) Element while it's waiting to process a m.room_key, it'll drop it and you'll get UISIs"
//
// - Alice and Bob are in an encrypted room with rotation period msgs = 1
// - Bob's client is shut down temporarily.
// - Alice sends a message, this will cause a new room key to be sent.
// - Start sniffing /sync traffic. Bob's client comes back.
// - When /sync shows a to-device message from Alice (indicating the room key), sleep(1ms) then SIGKILL Bob.
// - Restart Bob's client.
// - Ensure Bob can decrypt new messages sent from Alice.
func TestUnprocessedToDeviceMessagesArentLostOnRestart(t *testing.T) {
	Instance().ForEachClientType(t, func(t *testing.T, clientType api.ClientType) {
		// prepare for the test: register all 3 clients and create the room
		tc := Instance().CreateTestContext(t, clientType, clientType)
		roomID := tc.CreateNewEncryptedRoom(t, tc.Alice,
			cc.EncRoomOptions.Invite([]string{tc.Bob.UserID}), cc.EncRoomOptions.RotationPeriodMsgs(1),
		)
		tc.Bob.MustJoinRoom(t, roomID, []string{clientType.HS})
		// the initial setup for rust/js is the same.
		// login bob first so we have OTKs
		bob := tc.MustLoginClient(t, &cc.ClientCreationRequest{
			User: tc.Bob,
			Opts: api.ClientCreationOpts{
				PersistentStorage: true,
			},
		})
		tc.WithAliceSyncing(t, func(alice api.Client) {
			// we will close this in the test, no defer
			bobStopSyncing := bob.MustStartSyncing(t)
			// check the room works
			alice.SendMessage(t, roomID, "Hello World!")
			bob.WaitUntilEventInRoom(t, roomID, api.CheckEventHasBody("Hello World!")).Waitf(t, 2*time.Second, "bob did not see event with body 'Hello World!'")
			// stop bob's client, but grab the access token first so we can re-use it
			bobOpts := bob.Opts()
			bobStopSyncing()
			bob.Logf(t, "Bob is about to be Closed()")
			bob.Close(t)

			// send a lot of to-device messages to bob to increase the window in which to SIGKILL the client.
			// It's unimportant what these are.
			for i := 0; i < 60; i++ {
				tc.Alice.MustSendToDeviceMessages(t, "m.room_key_request", map[string]map[string]map[string]interface{}{
					bob.UserID(): {
						"*": {
							"action":               "request_cancellation",
							"request_id":           fmt.Sprintf("random_%d", i),
							"requesting_device_id": "WHO_KNOWS",
						},
					},
				})
			}
			t.Logf("to-device msgs sent")

			// send a message as alice to make a new room key
			eventID := alice.SendMessage(t, roomID, "Kick to make a new room key!")

			// client specific impls to handle restarts.
			switch clientType.Lang {
			case api.ClientTypeRust:
				testUnprocessedToDeviceMessagesArentLostOnRestartRust(t, tc, bobOpts, roomID, eventID)
			case api.ClientTypeJS:
				testUnprocessedToDeviceMessagesArentLostOnRestartJS(t, tc, bobOpts, roomID, eventID)
			default:
				t.Fatalf("unknown lang: %s", clientType.Lang)
			}
		})
	})
}

func testUnprocessedToDeviceMessagesArentLostOnRestartRust(t *testing.T, tc *cc.TestContext, bobOpts api.ClientCreationOpts, roomID, eventID string) {
	// sniff /sync traffic
	waitForRoomKey := helpers.NewWaiter()
	tc.Deployment.WithSniffedEndpoint(t, "/sync", func(cd deploy.CallbackData) {
		// When /sync shows a to-device message from Alice (indicating the room key), then SIGKILL Bob.
		t.Logf("/sync => %v", string(cd.ResponseBody))
		body := gjson.ParseBytes(cd.ResponseBody)
		toDeviceEvents := body.Get("extensions.to_device.events").Array() // Sliding Sync form
		if len(toDeviceEvents) > 0 {
			for _, ev := range toDeviceEvents {
				if ev.Get("type").Str == "m.room.encrypted" {
					t.Logf("detected potential room key")
					waitForRoomKey.Finish()
				}
			}
		}
	}, func() {
		// bob comes back online, and will be killed a short while later.
		// No need to login as we will reuse the session from before.
		// This is critical to ensure we get the room key update as it would have been sent
		// to bob's logged in device, not any new logins.
		remoteClient := tc.MustCreateClient(t, &cc.ClientCreationRequest{
			User:         tc.Bob,
			Opts:         bobOpts,
			Multiprocess: true,
		})

		// start syncing but don't wait, we wait for the to device event
		go func() {
			// we purposefully ignore the error here because we expect the RPC client
			// to return an error when the RPC server is sigkilled.
			remoteClient.StartSyncing(t)
		}()

		waitForRoomKey.Waitf(t, 10*time.Second, "did not see room key")
		t.Logf("killing remote bob client")
		remoteClient.ForceClose(t)

		// Ensure Bob can decrypt new messages sent from Alice.
		tc.WithClientSyncing(t, &cc.ClientCreationRequest{
			User: tc.Bob,
			Opts: api.ClientCreationOpts{
				PersistentStorage: true,
			},
		}, func(bob api.Client) {
			// we can't rely on MustStartSyncing returning to know that the room key has been received, as
			// in rust we just wait for RoomListLoadingStateLoaded which is a separate connection to the
			// encryption loop.
			time.Sleep(time.Second)
			ev := bob.MustGetEvent(t, roomID, eventID)
			must.Equal(t, ev.FailedToDecrypt, false, "unable to decrypt message")
			must.Equal(t, ev.Text, "Kick to make a new room key!", "event text mismatch")
		})
	})
}

func testUnprocessedToDeviceMessagesArentLostOnRestartJS(t *testing.T, tc *cc.TestContext, bobOpts api.ClientCreationOpts, roomID, eventID string) {
	// sniff /sync traffic
	waitForRoomKey := helpers.NewWaiter()
	tc.Deployment.WithSniffedEndpoint(t, "/sync", func(cd deploy.CallbackData) {
		// When /sync shows a to-device message from Alice (indicating the room key) then SIGKILL Bob.
		body := gjson.ParseBytes(cd.ResponseBody)
		toDeviceEvents := body.Get("to_device.events").Array() // Sync v2 form
		if len(toDeviceEvents) > 0 {
			for _, ev := range toDeviceEvents {
				if ev.Get("type").Str == "m.room.encrypted" {
					t.Logf("detected potential room key")
					waitForRoomKey.Finish()
				}
			}
		}
	}, func() {
		bob := tc.MustLoginClient(t, &cc.ClientCreationRequest{
			User: tc.Bob,
			Opts: api.ClientCreationOpts{
				PersistentStorage: true,
			},
		}) // no need to login as we have an account in storage already
		// this is time-sensitive: start waiting for waitForRoomKey BEFORE we call MustStartSyncing
		// which itself needs to be in a separate goroutine.
		browserIsClosed := helpers.NewWaiter()
		go func() {
			waitForRoomKey.Wait(t, 10*time.Second)
			t.Logf("killing bob as room key event received")
			bob.Close(t) // close the browser
			browserIsClosed.Finish()
		}()
		time.Sleep(100 * time.Millisecond)
		go func() { // in a goroutine so we don't need this to return before closing the browser
			t.Logf("bob starting to sync, expecting to be killed..")
			bob.StartSyncing(t)
		}()

		browserIsClosed.Wait(t, 10*time.Second)

		// Ensure Bob can decrypt new messages sent from Alice.
		tc.WithClientSyncing(t, &cc.ClientCreationRequest{
			User: tc.Bob,
			Opts: api.ClientCreationOpts{
				PersistentStorage: true,
			},
		}, func(bob api.Client) {
			// include a grace period like rust, no specific reason beyond consistency.
			time.Sleep(time.Second)
			ev := bob.MustGetEvent(t, roomID, eventID)
			must.Equal(t, ev.FailedToDecrypt, false, "unable to decrypt message")
			must.Equal(t, ev.Text, "Kick to make a new room key!", "event text mismatch")
		})
	})
}

// Regression test for https://github.com/element-hq/element-web/issues/24680
//
// It's important that room keys are sent out ASAP, else the encrypted event may arrive
// before the keys, causing a temporary unable-to-decrypt error. Clients SHOULD be batching
// to-device messages, but old implementations batched too low (20 messages per request).
// This test asserts we batch at least 100 per request.
//
// It does this by creating an E2EE room with 100 E2EE users, and forces a key rotation
// by sending a message with rotation_period_msgs=1. It does not ensure that the room key
// is correctly sent to all 100 users as that would entail having 100 users running at
// the same time (think 100 browsers = expensive). Instead, we sequentially spin up 100
// clients and then close them before doing the test, and assert we send 100 events.
//
// In the future, it may be difficult to run this test for 1 user with 100 devices due to
// HS limits on the number of devices and forced cross-signing.
func TestToDeviceMessagesAreBatched(t *testing.T) {
	Instance().ForEachClientType(t, func(t *testing.T, clientType api.ClientType) {
		tc := Instance().CreateTestContext(t, clientType)
		roomID := tc.CreateNewEncryptedRoom(t, tc.Alice, cc.EncRoomOptions.RotationPeriodMsgs(1), cc.EncRoomOptions.PresetPublicChat())
		// create 100 users
		for i := 0; i < 100; i++ {
			user := tc.RegisterNewUser(t, clientType, "bob")
			user.MustJoinRoom(t, roomID, []string{clientType.HS})
			// this blocks until it has uploaded OTKs/device keys
			clientUnderTest := tc.MustLoginClient(t, &cc.ClientCreationRequest{
				User: user,
			})
			clientUnderTest.Close(t)
		}
		waiter := helpers.NewWaiter()
		tc.WithAliceSyncing(t, func(alice api.Client) {
			// intercept /sendToDevice and check we are sending 100 messages per request
			tc.Deployment.WithSniffedEndpoint(t, "/sendToDevice", func(cd deploy.CallbackData) {
				if cd.Method != "PUT" {
					return
				}
				// format is:
				/*
					{
					  "messages": {
					    "@alice:example.com": {
					      "TLLBEANAAG": {
					        "example_content_key": "value"
					      }
					    }
					  }
					}
				*/
				usersMap := gjson.GetBytes(cd.RequestBody, "messages")
				if !usersMap.Exists() {
					t.Logf("intercepted PUT /sendToDevice but no messages existed")
					return
				}
				if len(usersMap.Map()) != 100 {
					t.Errorf("PUT /sendToDevice did not batch messages, got %d want 100", len(usersMap.Map()))
					t.Logf(usersMap.Raw)
				}
				waiter.Finish()
			}, func() {
				alice.SendMessage(t, roomID, "this should cause to-device msgs to be sent")
				time.Sleep(time.Second)
				waiter.Waitf(t, 5*time.Second, "did not see /sendToDevice")
			})
		})

	})
}

// Regression test for https://github.com/element-hq/element-web/issues/24682
//
// When a to-device msg is received, the SDK may need to check that the device belongs
// to the user in question. To do this, it needs an up-to-date device list. To get this,
// it does a /keys/query request. If this request fails, the entire processing of the
// to-device msg could fail, dropping the msg and the room key it contains.
//
// This test reproduces this by having an existing E2EE room between Alice and Bob, then:
//   - Block /keys/query requests.
//   - Alice logs in on a new device.
//   - Alice sends a message on the new device.
//   - Bob should get that message but may refuse to decrypt it as it cannot verify that the sender_key
//     belongs to Alice.
//   - Unblock /keys/query requests.
//   - Bob should eventually retry and be able to decrypt the event.
func TestToDeviceMessagesArentLostWhenKeysQueryFails(t *testing.T) {
	Instance().ForEachClientType(t, func(t *testing.T, clientType api.ClientType) {
		tc := Instance().CreateTestContext(t, clientType, clientType)
		// get a normal E2EE room set up
		roomID := tc.CreateNewEncryptedRoom(t, tc.Alice, cc.EncRoomOptions.Invite([]string{tc.Bob.UserID}))
		tc.Bob.MustJoinRoom(t, roomID, []string{clientType.HS})
		tc.WithAliceAndBobSyncing(t, func(alice, bob api.Client) {
			msg := "hello world"
			msg2 := "new device message from alice"
			alice.SendMessage(t, roomID, msg)
			bob.WaitUntilEventInRoom(t, roomID, api.CheckEventHasBody(msg)).Waitf(t, 5*time.Second, "bob failed to see message from alice")
			// Block /keys/query requests
			waiter := helpers.NewWaiter()
			callbackURL, closeCallbackServer := deploy.NewCallbackServer(t, tc.Deployment, func(cd deploy.CallbackData) {
				t.Logf("%+v", cd)
				waiter.Finish()
			})
			defer closeCallbackServer()
			var eventID string
			bobAccessToken := bob.CurrentAccessToken(t)
			t.Logf("Bob's token => %s", bobAccessToken)
			tc.Deployment.WithMITMOptions(t, map[string]interface{}{
				"statuscode": map[string]interface{}{
					"return_status": http.StatusGatewayTimeout,
					"block_request": true,
					"count":         3,
					"filter":        "~u .*/keys/query.* ~hq " + bobAccessToken,
				},
				"callback": map[string]interface{}{
					"callback_url": callbackURL,
					"filter":       "~u .*/keys/query.*",
				},
			}, func() {
				// Alice logs in on a new device.
				csapiAlice2 := tc.MustRegisterNewDevice(t, tc.Alice, "OTHER_DEVICE")
				tc.WithClientSyncing(t, &cc.ClientCreationRequest{
					User: csapiAlice2,
				}, func(alice2 api.Client) {
					// we don't know how long it will take for the device list update to be processed, so wait 1s
					time.Sleep(time.Second)

					// Alice sends a message on the new device.
					eventID = alice2.SendMessage(t, roomID, msg2)

					waiter.Waitf(t, 3*time.Second, "did not see /keys/query")
					time.Sleep(3 * time.Second) // let Bob retry /keys/query
				})
			})
			// now we aren't blocking /keys/query anymore.
			// Bob should be able to decrypt this message.
			ev := bob.MustGetEvent(t, roomID, eventID)
			must.Equal(t, ev.Text, msg2, "bob failed to decrypt "+eventID)
		})

	})
}

// Regression test for https://github.com/element-hq/element-web/issues/25723
//
// This test doesn't ensure that the messages are processed in-order (as we cannot
// introspect that in a platform agnostic way) but it does cause 100s of to-device
// messages to be sent to the client in one go. If clients process these 100s of
// messages out of order, it will cause decryption errors, hence it serves as a
// canary that something is wrong.
//
// This test does this by:
//   - Alice in a public encrypted room on her own with rotation_period_msgs set to 1.
//   - Block Alice's /sync
//   - Create 4 new users and join them to the encrypted room.
//   - Send 30 messages as each user.
//   - This will cause 40x3=120 to-device messages due to the low rotation period msgs value.
//   - Unblock Alice's /sync
//   - Ensure Alice can decrypt every single event.
//
// Both Sliding Sync and Sync v2 return to-device msgs in batches of 100, so going much above
// 100 here isn't going to do much. We do a good chunk above it (120) just in case the client
// is /syncing before processing the last response, but we also don't want to send too much
// data as it makes this test take a long time to complete.
//
// This is quite a complex stress test so it's possible for this test to fail for reasons
// unrelated to processing out-of-order e.g it will cause fallback keys for alice to be used.
func TestToDeviceMessagesAreProcessedInOrder(t *testing.T) {
	numClients := 4
	numMsgsPerClient := 30
<<<<<<< HEAD
	Instance().ForEachClientType(t, func(t *testing.T, clientType api.ClientType) {
		tc := Instance().CreateTestContext(t, clientType)
=======
	ForEachClientType(t, func(t *testing.T, clientType api.ClientType) {
		if clientType.Lang == api.ClientTypeRust {
			t.Skipf("flakey")
		}
		tc := CreateTestContext(t, clientType)
>>>>>>> 26de387d
		roomID := tc.CreateNewEncryptedRoom(
			t, tc.Alice, cc.EncRoomOptions.RotationPeriodMsgs(1), cc.EncRoomOptions.PresetPublicChat(),
		)
		// intercept /sync just so we can observe the number of to-device msgs coming down.
		// We also synchronise on this to know when the client has received the to-device msgs
		callbackURL, close := deploy.NewCallbackServer(t, tc.Deployment, func(cd deploy.CallbackData) {
			// try v2 sync then SS
			toDeviceEvents := gjson.ParseBytes(cd.ResponseBody).Get("to_device.events").Array()
			if len(toDeviceEvents) == 0 {
				toDeviceEvents = gjson.ParseBytes(cd.ResponseBody).Get("extensions.to_device.events").Array()
			}
			if len(toDeviceEvents) > 0 {
				t.Logf("sniffed %d to_device events down /sync", len(toDeviceEvents))
			}
		})
		defer close()
		var timelineEvents = []struct {
			ID   string
			Body string
		}{}
		tc.WithAliceSyncing(t, func(alice api.Client) {
			// Block Alice's /sync
			tc.Deployment.WithMITMOptions(t, map[string]interface{}{
				"statuscode": map[string]interface{}{
					"return_status": http.StatusGatewayTimeout,
					"block_request": true,
					"filter":        "~u .*/sync.* ~hq " + alice.CurrentAccessToken(t),
				},
				"callback": map[string]interface{}{
					"callback_url": callbackURL,
					"filter":       "~u .*/sync.* ~hq " + alice.CurrentAccessToken(t),
				},
			}, func() {
				// create 10 users and join the room
				creationReqs := make([]*cc.ClientCreationRequest, numClients)
				for i := range creationReqs {
					creationReqs[i] = &cc.ClientCreationRequest{
						User: tc.RegisterNewUser(t, clientType, "ilikebots"),
					}
					creationReqs[i].User.MustJoinRoom(t, roomID, []string{clientType.HS})
				}
				// send 30 messages as each user (interleaved)
				tc.WithClientsSyncing(t, creationReqs, func(clients []api.Client) {
					for i := 0; i < numMsgsPerClient; i++ {
						for _, c := range clients {
							body := fmt.Sprintf("Message %d", i+1)
							eventID := c.SendMessage(t, roomID, body)
							timelineEvents = append(timelineEvents, struct {
								ID   string
								Body string
							}{
								ID:   eventID,
								Body: body,
							})
						}
					}
				})
				t.Logf("sent %d timeline events", len(timelineEvents))
			})
			// Alice's /sync is unblocked, wait until we see the last event.
			// Re-add the callback server TODO: allow composing see https://github.com/matrix-org/complement-crypto/issues/68
			tc.Deployment.WithMITMOptions(t, map[string]interface{}{
				"callback": map[string]interface{}{
					"callback_url": callbackURL,
					"filter":       "~u .*/sync.* ~hq " + alice.CurrentAccessToken(t),
				},
			}, func() {
				lastTimelineEvent := timelineEvents[len(timelineEvents)-1]
				alice.WaitUntilEventInRoom(t, roomID, api.CheckEventHasEventID(lastTimelineEvent.ID)).Waitf(
					// wait a while here as we need to wait for both /sync to retry and a large response
					// to be processed.
					t, 20*time.Second, "did not see latest timeline event %s", lastTimelineEvent.ID,
				)
				// now verify we can decrypt all the events
				time.Sleep(10 * time.Second)
				// backpaginate 10 times. We don't do a single huge backpagination call because
				// this can cause failures on JS "Promise was collected".
				for i := 0; i < 10; i++ {
					alice.MustBackpaginate(t, roomID, len(timelineEvents)/10)
				}
				for i := len(timelineEvents) - 1; i >= 0; i-- {
					nextTimelineEvent := timelineEvents[i]
					ev := alice.MustGetEvent(t, roomID, nextTimelineEvent.ID)
					must.Equal(t, ev.FailedToDecrypt, false, "failed to decrypt event ID "+nextTimelineEvent.ID)
					must.Equal(t, ev.Text, nextTimelineEvent.Body, "failed to decrypt body of event "+nextTimelineEvent.ID)
				}
			})
		})
	})
}<|MERGE_RESOLUTION|>--- conflicted
+++ resolved
@@ -405,16 +405,11 @@
 func TestToDeviceMessagesAreProcessedInOrder(t *testing.T) {
 	numClients := 4
 	numMsgsPerClient := 30
-<<<<<<< HEAD
 	Instance().ForEachClientType(t, func(t *testing.T, clientType api.ClientType) {
-		tc := Instance().CreateTestContext(t, clientType)
-=======
-	ForEachClientType(t, func(t *testing.T, clientType api.ClientType) {
-		if clientType.Lang == api.ClientTypeRust {
+    if clientType.Lang == api.ClientTypeRust {
 			t.Skipf("flakey")
 		}
-		tc := CreateTestContext(t, clientType)
->>>>>>> 26de387d
+		tc := Instance().CreateTestContext(t, clientType)
 		roomID := tc.CreateNewEncryptedRoom(
 			t, tc.Alice, cc.EncRoomOptions.RotationPeriodMsgs(1), cc.EncRoomOptions.PresetPublicChat(),
 		)
